scikit-learn==1.5.2
python-fasthtml==0.4.1
<<<<<<< HEAD
fh-matplotlib==0.0.4
matplotlib==3.9.2
=======
>>>>>>> 31145bc7
# Add text to install the python-package here<|MERGE_RESOLUTION|>--- conflicted
+++ resolved
@@ -1,8 +1,4 @@
 scikit-learn==1.5.2
 python-fasthtml==0.4.1
-<<<<<<< HEAD
-fh-matplotlib==0.0.4
 matplotlib==3.9.2
-=======
->>>>>>> 31145bc7
-# Add text to install the python-package here+#### Add text to install the python-package here